--- conflicted
+++ resolved
@@ -52,13 +52,8 @@
    * @param {object} [options.mongos=null] A hash of options to set on the mongos object, see **Mongos** constructor**
    * @param {object} [options.promiseLibrary=null] A Promise library class the application wishes to use such as Bluebird, must be ES6 compatible
    * @param {MongoClient~connectCallback} callback The command result callback
-<<<<<<< HEAD
-   * @return {null}
+   * @return {Promise} returns Promise if no callback passed
    */
-=======
-   * @return {Promise} returns Promise if no callback passed
-   */  
->>>>>>> 684aea06
   this.connect = MongoClient.connect;
 }
 
@@ -80,22 +75,14 @@
  * @param {object} [options.mongos=null] A hash of options to set on the mongos object, see **Mongos** constructor**
  * @param {object} [options.promiseLibrary=null] A Promise library class the application wishes to use such as Bluebird, must be ES6 compatible
  * @param {MongoClient~connectCallback} callback The command result callback
-<<<<<<< HEAD
- * @return {null}
+ * @return {Promise} returns Promise if no callback passed
  */
-=======
- * @return {Promise} returns Promise if no callback passed
- */  
->>>>>>> 684aea06
 MongoClient.connect = function(url, options, callback) {
   var args = Array.prototype.slice.call(arguments, 1);
   callback = typeof args[args.length - 1] == 'function' ? args.pop() : null;
   options = args.length ? args.shift() : null;
   options = options || {};
 
-<<<<<<< HEAD
-  // Set default empty server options
-=======
   // Get the promiseLibrary
   var promiseLibrary = options.promiseLibrary;
 
@@ -120,8 +107,6 @@
 }
 
 var connect = function(url, options, callback) {
-  // Set default empty server options  
->>>>>>> 684aea06
   var serverOptions = options.server || {};
   var mongosOptions = options.mongos || {};
   var replSetServersOptions = options.replSet || options.replSetServers || {};
@@ -348,13 +333,8 @@
     }
 
     // Wrap the context of the call
-<<<<<<< HEAD
     connectFunction(_server);
   }
-=======
-    connectFunction(_server);    
-  }      
->>>>>>> 684aea06
 }
 
 var _setNativeParser = function(db_options) {
